--- conflicted
+++ resolved
@@ -39,10 +39,7 @@
         config_types.YamlConfig,
         config_types.JsonConfig,
         config_types.TomlConfig,
-<<<<<<< HEAD
         config_types.IniConfig,
-=======
         config_types.DotenvConfig,
->>>>>>> 138628d9
     ]
 )