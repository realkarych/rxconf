--- conflicted
+++ resolved
@@ -10,10 +10,7 @@
 from dotenv import load_dotenv
 
 from rxconf import types
-<<<<<<< HEAD
-=======
-
->>>>>>> 62ecd96c
+
 
 if sys.version_info >= (3, 11):
     import tomllib as toml
@@ -249,7 +246,6 @@
             raise exceptions.BrokenConfigSchemaError(f"Unsupported data type: {type(data)}")  # pragma: no cover
 
 
-<<<<<<< HEAD
 class IniConfig(FileConfigType):
     _allowed_extensions: tp.Final[frozenset] = frozenset({".ini"})
     _root: tp.Final[rxconf.IniAttribute]
@@ -313,10 +309,7 @@
 
 
 class EnvConfig(ConfigType):
-=======
-class EnvConfig(ConfigType):
-
->>>>>>> 62ecd96c
+
     _root: tp.Final[rxconf.EnvAttribute]
 
     def __init__(self: "EnvConfig", root_attribute: rxconf.EnvAttribute) -> None:
@@ -347,23 +340,14 @@
 
 
 class DotenvConfig(FileConfigType, EnvConfig):
-<<<<<<< HEAD
-=======
-
->>>>>>> 62ecd96c
+
     _allowed_extensions: tp.Final[frozenset] = frozenset({".env"})
     _path: tp.Final[PurePath]
 
     def __init__(
-<<<<<<< HEAD
-            self: "DotenvConfig",
-            root_attribute: rxconf.EnvAttribute,
-            path: PurePath,
-=======
         self: "DotenvConfig",
         root_attribute: rxconf.EnvAttribute,
         path: PurePath,
->>>>>>> 62ecd96c
     ) -> None:
         self._root = root_attribute  # type: ignore
         self._path = path
