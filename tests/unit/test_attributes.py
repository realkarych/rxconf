--- conflicted
+++ resolved
@@ -1,12 +1,7 @@
 import unittest
 from rxconf import exceptions
-<<<<<<< HEAD
-from rxconf.attributes import JsonAttribute, MockAttribute, YamlAttribute, TomlAttribute, IniAttribute
-=======
-from rxconf.attributes import (
-    JsonAttribute, MockAttribute, YamlAttribute, TomlAttribute, EnvAttribute
-)
->>>>>>> 138628d9
+
+from rxconf.attributes import JsonAttribute, MockAttribute, YamlAttribute, TomlAttribute, IniAttribute, EnvAttribute
 
 
 class TestAttributeType(unittest.TestCase):
@@ -184,7 +179,6 @@
             _ = attr.nonexistent_key
 
 
-<<<<<<< HEAD
 class TestIniAttribute(unittest.TestCase):
     def test_getattr(self):
         attr = IniAttribute({"key": "value"})  # type: ignore
@@ -192,7 +186,10 @@
 
     def test_getattr_key_error(self):
         attr = IniAttribute({"key": "value"})  # type: ignore
-=======
+        with self.assertRaises(exceptions.RxConfError):
+            _ = attr.nonexistent_key
+
+
 class TestEnvAttribute(unittest.TestCase):
 
     def test_getattr(self):
@@ -201,6 +198,5 @@
 
     def test_getattr_key_error(self):
         attr = EnvAttribute({"key": "value"})  # type: ignore
->>>>>>> 138628d9
         with self.assertRaises(exceptions.RxConfError):
             _ = attr.nonexistent_key