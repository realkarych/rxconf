import unittest
from rxconf import exceptions
<<<<<<< HEAD

from rxconf.attributes import JsonAttribute, MockAttribute, YamlAttribute, TomlAttribute, IniAttribute, EnvAttribute
=======
from rxconf.attributes import (
    JsonAttribute, MockAttribute, YamlAttribute, TomlAttribute, EnvAttribute
)
>>>>>>> 62ecd96c


class TestAttributeType(unittest.TestCase):

    def test_init(self):
        attr = MockAttribute(10)
        self.assertEqual(attr._value, 10)

    def test_int_conversion(self):
        attr = MockAttribute(10)
        self.assertEqual(int(attr), 10)

    def test_float_conversion(self):
        attr = MockAttribute(10.5)
        self.assertEqual(float(attr), 10.5)

    def test_str_conversion(self):
        attr = MockAttribute("test")
        self.assertEqual(str(attr), "test")

    def test_bool_conversion(self):
        attr = MockAttribute(True)
        self.assertTrue(attr)

    def test_addition(self):
        attr = MockAttribute(10)
        self.assertEqual(attr + 5, 15)

    def test_subtraction(self):
        attr = MockAttribute(10)
        self.assertEqual(attr - 5, 5)

    def test_multiplication(self):
        attr = MockAttribute(10)
        self.assertEqual(attr * 2, 20)

    def test_division(self):
        attr = MockAttribute(10)
        self.assertEqual(attr / 2, 5)

    def test_floordiv(self):
        attr = MockAttribute(10)
        self.assertEqual(attr // 3, 3)

    def test_mod(self):
        attr = MockAttribute(10)
        self.assertEqual(attr % 3, 1)

    def test_pow(self):
        attr = MockAttribute(2)
        self.assertEqual(attr ** 3, 8)

    def test_lshift(self):
        attr = MockAttribute(2)
        self.assertEqual(attr << 2, 8)

    def test_rshift(self):
        attr = MockAttribute(8)
        self.assertEqual(attr >> 2, 2)

    def test_and(self):
        attr = MockAttribute(8)
        self.assertEqual(attr & 2, 0)

    def test_xor(self):
        attr = MockAttribute(8)
        self.assertEqual(attr ^ 2, 10)

    def test_or(self):
        attr = MockAttribute(8)
        self.assertEqual(attr | 2, 10)

    def test_neg(self):
        attr = MockAttribute(8)
        self.assertEqual(-attr, -8)

    def test_pos(self):
        attr = MockAttribute(8)
        self.assertEqual(+attr, 8)

    def test_abs(self):
        attr = MockAttribute(-8)
        self.assertEqual(abs(attr), 8)

    def test_invert(self):
        attr = MockAttribute(8)
        self.assertEqual(~attr, ~8)

    def test_round(self):
        attr = MockAttribute(8.123)
        self.assertEqual(round(attr, 2), 8.12)

    def test_hash(self):
        attr = MockAttribute(8)
        self.assertEqual(hash(attr), hash(8))

    def test_len(self):
        attr = MockAttribute([1, 2, 3])
        self.assertEqual(len(attr), 3)

    def test_iter(self):
        attr = MockAttribute([1, 2, 3])
        self.assertEqual(list(iter(attr)), [1, 2, 3])

    def test_contains(self):
        attr = MockAttribute([1, 2, 3])
        self.assertTrue(2 in attr)

    def test_getitem(self):
        attr = MockAttribute([1, 2, 3])
        self.assertEqual(attr[1], 2)

    def test_eq(self):
        attr = MockAttribute(8)
        self.assertTrue(attr == 8)

    def test_ne(self):
        attr = MockAttribute(8)
        self.assertTrue(attr != 9)

    def test_lt(self):
        attr = MockAttribute(8)
        self.assertTrue(attr < 9)

    def test_le(self):
        attr = MockAttribute(8)
        self.assertTrue(attr <= 8)

    def test_gt(self):
        attr = MockAttribute(8)
        self.assertTrue(attr > 7)

    def test_ge(self):
        attr = MockAttribute(8)
        self.assertTrue(attr >= 8)

    def test_repr(self):
        attr = MockAttribute(8)
        self.assertEqual(repr(attr), "AttributeType(8)")


class TestYamlAttribute(unittest.TestCase):

    def test_getattr(self):
        attr = YamlAttribute({"key": "value"})  # type: ignore
        self.assertEqual(attr.key, "value")

    def test_getattr_key_error(self):
        attr = YamlAttribute({"key": "value"})  # type: ignore
        with self.assertRaises(exceptions.RxConfError):
            _ = attr.nonexistent_key


class TestJsonAttribute(unittest.TestCase):

    def test_getattr(self):
        attr = JsonAttribute({"key": "value"})  # type: ignore
        self.assertEqual(attr.key, "value")

    def test_getattr_key_error(self):
        attr = JsonAttribute({"key": "value"})  # type: ignore
        with self.assertRaises(exceptions.RxConfError):
            _ = attr.nonexistent_key


class TestTomlAttribute(unittest.TestCase):

    def test_getattr(self):
        attr = TomlAttribute({"key": "value"})  # type: ignore
        self.assertEqual(attr.key, "value")

    def test_getattr_key_error(self):
        attr = TomlAttribute({"key": "value"})  # type: ignore
        with self.assertRaises(exceptions.RxConfError):
            _ = attr.nonexistent_key


<<<<<<< HEAD
class TestIniAttribute(unittest.TestCase):
    def test_getattr(self):
        attr = IniAttribute({"key": "value"})  # type: ignore
        self.assertEqual(attr.key, "value")

    def test_getattr_key_error(self):
        attr = IniAttribute({"key": "value"})  # type: ignore
        with self.assertRaises(exceptions.RxConfError):
            _ = attr.nonexistent_key


=======
>>>>>>> 62ecd96c
class TestEnvAttribute(unittest.TestCase):

    def test_getattr(self):
        attr = EnvAttribute({"key": "value"})  # type: ignore
        self.assertEqual(attr.key, "value")

    def test_getattr_key_error(self):
        attr = EnvAttribute({"key": "value"})  # type: ignore
        with self.assertRaises(exceptions.RxConfError):
            _ = attr.nonexistent_key<|MERGE_RESOLUTION|>--- conflicted
+++ resolved
@@ -1,13 +1,9 @@
 import unittest
 from rxconf import exceptions
-<<<<<<< HEAD
-
-from rxconf.attributes import JsonAttribute, MockAttribute, YamlAttribute, TomlAttribute, IniAttribute, EnvAttribute
-=======
-from rxconf.attributes import (
-    JsonAttribute, MockAttribute, YamlAttribute, TomlAttribute, EnvAttribute
+
+from rxconf.attributes import(
+    JsonAttribute, MockAttribute, YamlAttribute, TomlAttribute, IniAttribute, EnvAttribute
 )
->>>>>>> 62ecd96c
 
 
 class TestAttributeType(unittest.TestCase):
@@ -185,7 +181,6 @@
             _ = attr.nonexistent_key
 
 
-<<<<<<< HEAD
 class TestIniAttribute(unittest.TestCase):
     def test_getattr(self):
         attr = IniAttribute({"key": "value"})  # type: ignore
@@ -197,8 +192,6 @@
             _ = attr.nonexistent_key
 
 
-=======
->>>>>>> 62ecd96c
 class TestEnvAttribute(unittest.TestCase):
 
     def test_getattr(self):
